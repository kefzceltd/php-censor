--- conflicted
+++ resolved
@@ -93,13 +93,8 @@
 
         var data = google.visualization.arrayToDataTable(data);
         var options = {
-<<<<<<< HEAD
             hAxis: {title: Lang.get('builds')},
-            vAxis: {title: Lang.get('issues')},
-=======
-            hAxis: {title: 'Builds'},
-            vAxis: {title: 'Warnings / Errors', logScale:true},
->>>>>>> 20f42256
+            vAxis: {title: Lang.get('issues'), logScale:true},
             backgroundColor: { fill: 'transparent' },
             height: 275,
             pointSize: 3
