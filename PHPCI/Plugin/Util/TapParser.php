--- conflicted
+++ resolved
@@ -2,15 +2,12 @@
 
 namespace PHPCI\Plugin\Util;
 
-<<<<<<< HEAD
 use PHPCI\Helper\Lang;
 
-=======
 /**
  * Processes TAP format strings into usable test result data.
  * @package PHPCI\Plugin\Util
  */
->>>>>>> 9fda9ed9
 class TapParser
 {
     const TEST_COUNTS_PATTERN = '/([0-9]+)\.\.([0-9]+)/';
