<?php

namespace PHPCI\Plugin\Util;



class Factory {

    const TYPE_ARRAY = "array";
    const TYPE_CALLABLE = "callable";

    const INTERFACE_PHPCI_PLUGIN = '\PHPCI\Plugin';

    private $currentPluginOptions;

    /**
     * @var \Pimple
     */
    private $container;

    function __construct(\Pimple $container = null)
    {
        if ($container) {
            $this->container = $container;
        }
        else {
            $this->container = new \Pimple();
        }

        $self = $this;
        $this->registerResource(
            function () use ($self) {
                return $self->getLastOptions();
            },
            'options',
            'array'
        );
    }

<<<<<<< HEAD
    /**
     * Trys to get a function from the file path specified. If the
     * file returns a function then $this will be passed to it.
     * This enables the config file to call any public methods.
     *
     * @param $configPath
     * @return bool - true if the function exists else false.
     */
    public function addConfigFromFile($configPath)
    {
        // The file is expected to return a function which can
        // act on the pluginFactory to register any resources needed.
        if (file_exists($configPath)) {
            $configFunction = require($configPath);
            if (is_callable($configFunction)) {
                $configFunction($this);
                return true;
            }
        }
        return false;
    }

    public function getLastOptions() {
=======
    public function getLastOptions()
    {
>>>>>>> ccc459c3
        return $this->currentPluginOptions;
    }

    /**
     * Builds an instance of plugin of class $className. $options will
     * be passed along with any resources registered with the factory.
     *
     * @param $className
     * @param array $options
     * @throws \InvalidArgumentException if $className doesn't represent a valid plugin
     * @return \PHPCI\Plugin
     */
    public function buildPlugin($className, array $options = array())
    {
        $this->currentPluginOptions = $options;

        $reflectedPlugin = new \ReflectionClass($className);

        if (!$reflectedPlugin->implementsInterface(self::INTERFACE_PHPCI_PLUGIN)) {
            throw new \InvalidArgumentException(
                "Requested class must implement " . self:: INTERFACE_PHPCI_PLUGIN
            );
        }

        $constructor = $reflectedPlugin->getConstructor();

        if ($constructor) {
            $argsToUse = array();
            foreach ($constructor->getParameters() as $param) {
                $argsToUse = $this->addArgFromParam($argsToUse, $param);
            }
            $plugin = $reflectedPlugin->newInstanceArgs($argsToUse);
        } else {
            $plugin = $reflectedPlugin->newInstance();
        }

        return $plugin;
    }

    /**
     * @param callable $loader
     * @param string|null $name
     * @param string|null $type
     * @throws \InvalidArgumentException
     * @internal param mixed $resource
     */
    public function registerResource(
        $loader,
        $name = null,
        $type = null
    ) {
        if ($name === null && $type === null) {
            throw new \InvalidArgumentException(
                "Type or Name must be specified"
            );
        }

        if (!($loader instanceof \Closure)) {
            throw new \InvalidArgumentException(
                '$loader is expected to be a function'
            );
        }

        $resourceID = $this->getInternalID($type, $name);

        $this->container[$resourceID] = $loader;
    }

    private function getInternalID($type = null, $name = null)
    {
        $type = $type ? : "";
        $name = $name ? : "";
        return $type . "-" . $name;
    }

    private function getResourceFor($type = null, $name = null)
    {
        $fullId = $this->getInternalID($type, $name);
        if (isset($this->container[$fullId])) {
            return $this->container[$fullId];
        }

        $typeOnlyID = $this->getInternalID($type, null);
        if (isset($this->container[$typeOnlyID])) {
            return $this->container[$typeOnlyID];
        }

        $nameOnlyID = $this->getInternalID(null, $name);
        if (isset($this->container[$nameOnlyID])) {
            return $this->container[$nameOnlyID];
        }

        return null;
    }

    private function getParamType(\ReflectionParameter $param)
    {
        $class = $param->getClass();
        if ($class) {
            return $class->getName();
        } elseif ($param->isArray()) {
            return self::TYPE_ARRAY;
        } elseif ($param->isCallable()) {
            return self::TYPE_CALLABLE;
        } else {
            return null;
        }
    }

    private function addArgFromParam($existingArgs, \ReflectionParameter $param)
    {
        $name = $param->getName();
        $type = $this->getParamType($param);
        $arg = $this->getResourceFor($type, $name);

        if ($arg !== null) {
            $existingArgs[] = $arg;
        } elseif ($arg === null && $param->isOptional()) {
            $existingArgs[] = $param->getDefaultValue();
        } else {
            throw new \DomainException(
                "Unsatisfied dependency: " . $param->getName()
            );
        }

        return $existingArgs;
    }
}<|MERGE_RESOLUTION|>--- conflicted
+++ resolved
@@ -29,42 +29,17 @@
 
         $self = $this;
         $this->registerResource(
-            function () use ($self) {
+            function() use ($self) {
                 return $self->getLastOptions();
             },
             'options',
             'array'
         );
     }
+    
 
-<<<<<<< HEAD
-    /**
-     * Trys to get a function from the file path specified. If the
-     * file returns a function then $this will be passed to it.
-     * This enables the config file to call any public methods.
-     *
-     * @param $configPath
-     * @return bool - true if the function exists else false.
-     */
-    public function addConfigFromFile($configPath)
-    {
-        // The file is expected to return a function which can
-        // act on the pluginFactory to register any resources needed.
-        if (file_exists($configPath)) {
-            $configFunction = require($configPath);
-            if (is_callable($configFunction)) {
-                $configFunction($this);
-                return true;
-            }
-        }
-        return false;
-    }
-
-    public function getLastOptions() {
-=======
     public function getLastOptions()
     {
->>>>>>> ccc459c3
         return $this->currentPluginOptions;
     }
 
@@ -93,7 +68,7 @@
 
         if ($constructor) {
             $argsToUse = array();
-            foreach ($constructor->getParameters() as $param) {
+            foreach($constructor->getParameters() as $param) {
                 $argsToUse = $this->addArgFromParam($argsToUse, $param);
             }
             $plugin = $reflectedPlugin->newInstanceArgs($argsToUse);
@@ -111,11 +86,11 @@
      * @throws \InvalidArgumentException
      * @internal param mixed $resource
      */
-    public function registerResource(
-        $loader,
-        $name = null,
-        $type = null
-    ) {
+    public function registerResource($loader,
+                                     $name = null,
+                                     $type = null
+    )
+    {
         if ($name === null && $type === null) {
             throw new \InvalidArgumentException(
                 "Type or Name must be specified"
@@ -165,9 +140,9 @@
         $class = $param->getClass();
         if ($class) {
             return $class->getName();
-        } elseif ($param->isArray()) {
+        } elseif($param->isArray()) {
             return self::TYPE_ARRAY;
-        } elseif ($param->isCallable()) {
+        } elseif($param->isCallable()) {
             return self::TYPE_CALLABLE;
         } else {
             return null;
@@ -192,4 +167,4 @@
 
         return $existingArgs;
     }
-}+} 