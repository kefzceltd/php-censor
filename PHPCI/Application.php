<?php
/**
* PHPCI - Continuous Integration for PHP
*
* @copyright    Copyright 2014, Block 8 Limited.
* @license      https://github.com/Block8/PHPCI/blob/master/LICENSE.md
* @link         https://www.phptesting.org/
*/

namespace PHPCI;

use b8;
use b8\Exception\HttpException;
use b8\Http\Response;
use b8\Http\Response\RedirectResponse;
use b8\View;
use PHPCI\Model\Build;

/**
* PHPCI Front Controller
* @author   Dan Cryer <dan@block8.co.uk>
*/
class Application extends b8\Application
{
    /**
<<<<<<< HEAD
     * Initialise PHPCI - Handles session verification, routing, etc.
=======
     * init
>>>>>>> 1857007f
     */
    public function init()
    {
        $request =& $this->request;
        $route = '/:controller/:action';
        $opts = array('controller' => 'Home', 'action' => 'index');

        // Inlined as a closure to fix "using $this when not in object context" on 5.3
        $validateSession = function () {
            if (!empty($_SESSION['phpci_user_id'])) {
                $user = b8\Store\Factory::getStore('User')->getByPrimaryKey($_SESSION['phpci_user_id']);

                if ($user) {
                    $_SESSION['phpci_user'] = $user;
                    return true;
                }

                unset($_SESSION['phpci_user_id']);
            }

            return false;
        };

        // Check settings for disable_authentication enabled and user_id
        $skipAuth = function () {
            $config = b8\Config::getInstance();
            $state = (bool)$config->get('phpci.authentication_settings.state', false);
            $id    = $config->get('phpci.authentication_settings.user_id', 0);

            if (false !== $state && 0 != (int)$id) {
                $user = b8\Store\Factory::getStore('User')
                    ->getByPrimaryKey($id);

                if ($user) {
                    $_SESSION['phpci_user'] = $user;
                    return true;
                }
            }

            return false;
        };

        // Handler for the route we're about to register, checks for a valid session where necessary:
        $routeHandler = function (&$route, Response &$response) use (&$request, $validateSession, $skipAuth) {
            $skipValidation = in_array($route['controller'], array('session', 'webhook', 'build-status'));

            if (!$skipValidation && !$validateSession() && !$skipAuth()) {
                if ($request->isAjax()) {
                    $response->setResponseCode(401);
                    $response->setContent('');
                } else {
                    $_SESSION['phpci_login_redirect'] = substr($request->getPath(), 1);
                    $response = new RedirectResponse($response);
                    $response->setHeader('Location', PHPCI_URL.'session/login');
                }

                return false;
            }

            return true;
        };

        $this->router->clearRoutes();
        $this->router->register($route, $opts, $routeHandler);
    }

    /**
     * Handle an incoming web request.
     *
     * @return b8\b8\Http\Response|Response
     */
    public function handleRequest()
    {
        try {
            $this->response = parent::handleRequest();
        } catch (HttpException $ex) {
            $this->config->set('page_title', 'Error');

            $view = new View('exception');
            $view->exception = $ex;

            $this->response->setResponseCode($ex->getErrorCode());
            $this->response->setContent($view->render());
        } catch (\Exception $ex) {
            $this->config->set('page_title', 'Error');

            $view = new View('exception');
            $view->exception = $ex;

            $this->response->setResponseCode(500);
            $this->response->setContent($view->render());
        }

        if ($this->response->hasLayout()) {
            $this->setLayoutVariables($this->controller->layout);

            $this->controller->layout->content  = $this->response->getContent();
            $this->response->setContent($this->controller->layout->render());
        }

        return $this->response;
    }

    /**
<<<<<<< HEAD
     * Loads a particular controller, and injects our layout view into it.
=======
>>>>>>> 1857007f
     * @param $class
     * @return mixed
     */
    protected function loadController($class)
    {
        $controller = parent::loadController($class);
        $controller->layout = new View('layout');
        $controller->layout->title = 'PHPCI';
        $controller->layout->breadcrumb = array();

        return $controller;
    }

    /**
<<<<<<< HEAD
     * Injects variables into the layout before rendering it.
=======
>>>>>>> 1857007f
     * @param View $layout
     */
    protected function setLayoutVariables(View &$layout)
    {
        /** @var \PHPCI\Store\ProjectStore $projectStore */
        $projectStore = b8\Store\Factory::getStore('Project');
        $layout->projects = $projectStore->getAll();
    }
}<|MERGE_RESOLUTION|>--- conflicted
+++ resolved
@@ -23,11 +23,7 @@
 class Application extends b8\Application
 {
     /**
-<<<<<<< HEAD
      * Initialise PHPCI - Handles session verification, routing, etc.
-=======
-     * init
->>>>>>> 1857007f
      */
     public function init()
     {
@@ -132,10 +128,7 @@
     }
 
     /**
-<<<<<<< HEAD
      * Loads a particular controller, and injects our layout view into it.
-=======
->>>>>>> 1857007f
      * @param $class
      * @return mixed
      */
@@ -150,10 +143,7 @@
     }
 
     /**
-<<<<<<< HEAD
      * Injects variables into the layout before rendering it.
-=======
->>>>>>> 1857007f
      * @param View $layout
      */
     protected function setLayoutVariables(View &$layout)
