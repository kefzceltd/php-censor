<?php
/**
* PHPCI - Continuous Integration for PHP
*
* @copyright    Copyright 2013, Block 8 Limited.
* @license      https://github.com/Block8/PHPCI/blob/master/LICENSE.md
* @link         http://www.phptesting.org/
*/

namespace PHPCI\Controller;

use b8;
use b8\Exception\HttpException\ForbiddenException;
use b8\Exception\HttpException\NotFoundException;
use b8\Form;
use PHPCI\Controller;
use PHPCI\Model\User;

/**
* User Controller - Allows an administrator to view, add, edit and delete users.
* @author       Dan Cryer <dan@block8.co.uk>
* @package      PHPCI
* @subpackage   Web
*/
class UserController extends Controller
{
    /**
     * @var \PHPCI\Store\UserStore
     */
    protected $userStore;

    public function init()
    {
        $this->userStore = b8\Store\Factory::getStore('User');
    }

    /**
    * View user list.
    */
    public function index()
    {
        $users          = $this->userStore->getWhere(array(), 1000, 0, array(), array('email' => 'ASC'));
        $this->view->users    = $users;

        $this->config->set('page_title', 'Users');

        return $this->view->render();
    }

    public function profile()
    {
        $user = $_SESSION['user'];
        $values = $user->getDataArray();

        if ($this->request->getMethod() == 'POST') {
            $values = $this->getParams();

            if (!empty($values['password'])) {
                $values['hash'] = password_hash($values['password'], PASSWORD_DEFAULT);
            }

            $this->view->updated = true;

            $user->setValues($values);
            $_SESSION['user'] = $this->userStore->save($user);
        }

        $form = new Form();
        $form->setAction(PHPCI_URL.'user/profile');
        $form->setMethod('POST');

        $name = new Form\Element\Text('name');
        $name->setClass('form-control');
        $name->setContainerClass('form-group');
        $name->setLabel('Name');
        $name->setRequired(true);
        $form->addField($name);

        $email = new Form\Element\Email('email');
        $email->setClass('form-control');
        $email->setContainerClass('form-group');
        $email->setLabel('Email Address');
        $email->setRequired(true);
        $form->addField($email);

        $password = new Form\Element\Password('password');
        $password->setClass('form-control');
        $password->setContainerClass('form-group');
        $password->setLabel('Password (leave blank if you don\'t want to change it)');
        $password->setRequired(false);
        $form->addField($password);

        $submit = new Form\Element\Submit();
        $submit->setClass('btn btn-success');
        $submit->setValue('Save &raquo;');
        $form->addField($submit);

        $form->setValues($values);

        $this->view->form = $form;

        return $this->view->render();
    }

    /**
    * Add a user - handles both form and processing.
    */
    public function add()
    {
        if (!$_SESSION['user']->getIsAdmin()) {
            throw new ForbiddenException('You do not have permission to do that.');
        }

        $this->config->set('page_title', 'Add User');

        $method = $this->request->getMethod();

        if ($method == 'POST') {
            $values = $this->getParams();
        } else {
            $values = array();
        }

        $form   = $this->userForm($values);

        if ($method != 'POST' || ($method == 'POST' && !$form->validate())) {
            $view           = new b8\View('UserForm');
            $view->type     = 'add';
            $view->user     = null;
            $view->form     = $form;

            return $view->render();
        }

        $values             = $form->getValues();
        $values['is_admin'] = $values['admin'] ? 1 : 0;
        $values['hash']     = password_hash($values['password'], PASSWORD_DEFAULT);

        $user = new User();
        $user->setValues($values);

        $user = $this->userStore->save($user);

        header('Location: '.PHPCI_URL.'user');
        die;
    }

    /**
    * Edit a user - handles both form and processing.
    */
    public function edit($userId)
    {
        if (!$_SESSION['user']->getIsAdmin()) {
            throw new ForbiddenException('You do not have permission to do that.');
        }

        $method = $this->request->getMethod();
        $user = $this->userStore->getById($userId);

        if (empty($user)) {
            throw new NotFoundException('User with ID: ' . $userId . ' does not exist.');
        }

<<<<<<< HEAD
        $values = array_merge($user->getDataArray(), $this->getParams());
        $form = $this->userForm($values, 'edit/' . $userId);
=======
        $this->config->set('page_title', 'Edit: ' . $user->getName());

        if ($method == 'POST') {
            $values = $this->getParams();
        } else {
            $values             = $user->getDataArray();
            $values['admin']    = $values['is_admin'];
        }

        $form   = $this->userForm($values, 'edit/' . $userId);
>>>>>>> 8dcab923

        if ($method != 'POST' || ($method == 'POST' && !$form->validate())) {
            $view = new b8\View('UserForm');
            $view->type = 'edit';
            $view->user = $user;
            $view->form = $form;

            return $view->render();
        }

        $values['is_admin'] = $values['admin'] ? 1 : 0;

        if (!empty($values['password'])) {
            $values['hash'] = password_hash($values['password'], PASSWORD_DEFAULT);
        }

        $user->setValues($values);
        $this->userStore->save($user);

        header('Location: '.PHPCI_URL.'user');
        die;
    }

    /**
    * Create user add / edit form.
    */
    protected function userForm($values, $type = 'add')
    {
        $form = new Form();
        $form->setMethod('POST');
        $form->setAction(PHPCI_URL.'user/' . $type);
        $form->addField(new Form\Element\Csrf('csrf'));

        $field = new Form\Element\Email('email');
        $field->setRequired(true);
        $field->setLabel('Email Address');
        $field->setClass('form-control');
        $field->setContainerClass('form-group');
        $form->addField($field);

        $field = new Form\Element\Text('name');
        $field->setRequired(true);
        $field->setLabel('Name');
        $field->setClass('form-control');
        $field->setContainerClass('form-group');
        $form->addField($field);

        $field = new Form\Element\Password('password');
        $field->setRequired(true);
        $field->setLabel('Password' . ($type == 'edit' ? ' (leave blank to keep current password)' : ''));
        $field->setClass('form-control');
        $field->setContainerClass('form-group');
        $form->addField($field);

        $field = new Form\Element\Checkbox('is_admin');
        $field->setRequired(false);
        $field->setCheckedValue(1);
        $field->setLabel('Is this user an administrator?');
        $field->setContainerClass('form-group');
        $form->addField($field);

        $field = new Form\Element\Submit();
        $field->setValue('Save User');
        $field->setClass('btn-success');
        $form->addField($field);

        $form->setValues($values);
        return $form;
    }

    /**
    * Delete a user.
    */
    public function delete($userId)
    {
        if (!$_SESSION['user']->getIsAdmin()) {
            throw new ForbiddenException('You do not have permission to do that.');
        }
        
        $user   = $this->userStore->getById($userId);

        if (empty($user)) {
            throw new NotFoundException('User with ID: ' . $userId . ' does not exist.');
        }

        $this->userStore->delete($user);

        header('Location: '.PHPCI_URL.'user');
        die;
    }
}<|MERGE_RESOLUTION|>--- conflicted
+++ resolved
@@ -133,7 +133,6 @@
         }
 
         $values             = $form->getValues();
-        $values['is_admin'] = $values['admin'] ? 1 : 0;
         $values['hash']     = password_hash($values['password'], PASSWORD_DEFAULT);
 
         $user = new User();
@@ -161,21 +160,8 @@
             throw new NotFoundException('User with ID: ' . $userId . ' does not exist.');
         }
 
-<<<<<<< HEAD
         $values = array_merge($user->getDataArray(), $this->getParams());
         $form = $this->userForm($values, 'edit/' . $userId);
-=======
-        $this->config->set('page_title', 'Edit: ' . $user->getName());
-
-        if ($method == 'POST') {
-            $values = $this->getParams();
-        } else {
-            $values             = $user->getDataArray();
-            $values['admin']    = $values['is_admin'];
-        }
-
-        $form   = $this->userForm($values, 'edit/' . $userId);
->>>>>>> 8dcab923
 
         if ($method != 'POST' || ($method == 'POST' && !$form->validate())) {
             $view = new b8\View('UserForm');
@@ -186,13 +172,17 @@
             return $view->render();
         }
 
-        $values['is_admin'] = $values['admin'] ? 1 : 0;
-
         if (!empty($values['password'])) {
             $values['hash'] = password_hash($values['password'], PASSWORD_DEFAULT);
         }
 
         $user->setValues($values);
+
+        $isAdmin = $this->getParam('is_admin');
+        if (empty($isAdmin)) {
+            $user->setIsAdmin(0);
+        }
+
         $this->userStore->save($user);
 
         header('Location: '.PHPCI_URL.'user');
@@ -224,8 +214,15 @@
         $form->addField($field);
 
         $field = new Form\Element\Password('password');
-        $field->setRequired(true);
-        $field->setLabel('Password' . ($type == 'edit' ? ' (leave blank to keep current password)' : ''));
+
+        if ($type == 'add') {
+            $field->setRequired(true);
+            $field->setLabel('Password');
+        } else {
+            $field->setRequired(false);
+            $field->setLabel('Password (leave blank to keep current password)');
+        }
+
         $field->setClass('form-control');
         $field->setContainerClass('form-group');
         $form->addField($field);
